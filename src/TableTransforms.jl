--- conflicted
+++ resolved
@@ -37,11 +37,8 @@
   DropMissing,
   Rename,
   Coalesce,
-<<<<<<< HEAD
   Replace,
-=======
   Coerce,
->>>>>>> af0128ad
   Identity,
   Center,
   Scale,
