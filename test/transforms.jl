@testset "Transforms" begin
  # using MersenneTwister for compatibility between Julia versions
  rng = MersenneTwister(42)
  @testset "Select" begin
    a = rand(4000)
    b = rand(4000)
    c = rand(4000)
    d = rand(4000)
    e = rand(4000)
    f = rand(4000)
    t = Table(; a, b, c, d, e, f)

    T = Select(:f, :d)
    n, c = apply(T, t)
    @test Tables.columnnames(n) == [:f, :d]
    tₒ = revert(T, n, c)
    @test t == tₒ

    T = Select(:f, :d, :b)
    n, c = apply(T, t)
    @test Tables.columnnames(n) == [:f, :d, :b]
    tₒ = revert(T, n, c)
    @test t == tₒ

    T = Select(:d, :c, :b)
    n, c = apply(T, t)
    @test Tables.columnnames(n) == [:d, :c, :b]
    tₒ = revert(T, n, c)
    @test t == tₒ

    T = Select(:e, :c, :b, :a)
    n, c = apply(T, t)
    @test Tables.columnnames(n) == [:e, :c, :b, :a]
    tₒ = revert(T, n, c)
    @test t == tₒ

    # selection with tuples
    T = Select((:e, :c, :b, :a))
    n, c = apply(T, t)
    @test Tables.columnnames(n) == [:e, :c, :b, :a]
    tₒ = revert(T, n, c)
    @test t == tₒ

    # selection with vectors
    T = Select([:e, :c, :b, :a])
    n, c = apply(T, t)
    @test Tables.columnnames(n) == [:e, :c, :b, :a]
    tₒ = revert(T, n, c)
    @test t == tₒ

    # selection with strings
    T = Select("d", "c", "b")
    n, c = apply(T, t)
    @test Tables.columnnames(n) == [:d, :c, :b]
    tₒ = revert(T, n, c)
    @test t == tₒ

    # selection with tuple of strings
    T = Select(("d", "c", "b"))
    n, c = apply(T, t)
    @test Tables.columnnames(n) == [:d, :c, :b]
    tₒ = revert(T, n, c)
    @test t == tₒ

    # selection with vector of strings
    T = Select(["d", "c", "b"])
    n, c = apply(T, t)
    @test Tables.columnnames(n) == [:d, :c, :b]
    tₒ = revert(T, n, c)
    @test t == tₒ

    # selection with integers
    T = Select(4, 3, 2)
    n, c = apply(T, t)
    @test Tables.columnnames(n) == [:d, :c, :b]
    tₒ = revert(T, n, c)
    @test t == tₒ

    # selection with tuple of integers
    T = Select((4, 3, 2))
    n, c = apply(T, t)
    @test Tables.columnnames(n) == [:d, :c, :b]
    tₒ = revert(T, n, c)
    @test t == tₒ

    # selection with vector of integers
    T = Select([4, 3, 2])
    n, c = apply(T, t)
    @test Tables.columnnames(n) == [:d, :c, :b]
    tₒ = revert(T, n, c)
    @test t == tₒ

    # reapply test
    T = Select(:b, :c, :d)
    n1, c1 = apply(T, t)
    n2 = reapply(T, t, c1)
    @test n1 == n2

    # selection with Regex
    T = Select(r"[dcb]")
    n, c = apply(T, t)
    @test Tables.columnnames(n) == [:b, :c, :d] # the order of columns is preserved
    tₒ = revert(T, n, c)
    @test t == tₒ

    x1 = rand(4000)
    x2 = rand(4000)
    y1 = rand(4000)
    y2 = rand(4000)
    t = Table(; x1, x2, y1, y2)

    # select columns whose names contain the character x
    T = Select(r"x")
    n, c = apply(T, t)
    @test Tables.columnnames(n) == [:x1, :x2]
    tₒ = revert(T, n, c)
    @test t == tₒ

    # select columns whose names contain the character y
    T = Select(r"y")
    n, c = apply(T, t)
    @test Tables.columnnames(n) == [:y1, :y2]
    tₒ = revert(T, n, c)
    @test t == tₒ

    # throws: Select without arguments
    @test_throws ArgumentError Select()
    @test_throws ArgumentError Select(())

    # throws: empty selection
    @test_throws AssertionError apply(Select(r"a"), t)
    @test_throws AssertionError apply(Select(Symbol[]), t)
    @test_throws AssertionError apply(Select(String[]), t)

    # throws: columns that do not exist in the original table
    @test_throws AssertionError apply(Select(:x3, :y3), t)
    @test_throws AssertionError apply(Select([:x3, :y3]), t)
    @test_throws AssertionError apply(Select((:x3, :y3)), t)
    @test_throws AssertionError apply(Select("x3", "y3"), t)
    @test_throws AssertionError apply(Select(["x3", "y3"]), t)
    @test_throws AssertionError apply(Select(("x3", "y3")), t)
  end

  @testset "Reject" begin
    a = rand(4000)
    b = rand(4000)
    c = rand(4000)
    d = rand(4000)
    e = rand(4000)
    f = rand(4000)
    t = Table(; a, b, c, d, e, f)

    T = Reject(:f, :d)
    n, c = apply(T, t)
    @test Tables.columnnames(n) == [:a, :b, :c, :e]
    tₒ = revert(T, n, c)
    @test t == tₒ

    T = Reject(:f, :d, :b)
    n, c = apply(T, t)
    @test Tables.columnnames(n) == [:a, :c, :e]
    tₒ = revert(T, n, c)
    @test t == tₒ

    T = Reject(:d, :c, :b)
    n, c = apply(T, t)
    @test Tables.columnnames(n) == [:a, :e, :f]
    tₒ = revert(T, n, c)
    @test t == tₒ

    T = Reject(:e, :c, :b, :a)
    n, c = apply(T, t)
    @test Tables.columnnames(n) == [:d, :f]
    tₒ = revert(T, n, c)
    @test t == tₒ

    # rejection with tuples
    T = Reject((:e, :c, :b, :a))
    n, c = apply(T, t)
    @test Tables.columnnames(n) == [:d, :f]
    tₒ = revert(T, n, c)
    @test t == tₒ

    # rejection with vectors
    T = Reject([:e, :c, :b, :a])
    n, c = apply(T, t)
    @test Tables.columnnames(n) == [:d, :f]
    tₒ = revert(T, n, c)
    @test t == tₒ

    # rejection with strings
    T = Reject("d", "c", "b")
    n, c = apply(T, t)
    @test Tables.columnnames(n) == [:a, :e, :f]
    tₒ = revert(T, n, c)
    @test t == tₒ

    # rejection with tuple of strings
    T = Reject(("d", "c", "b"))
    n, c = apply(T, t)
    @test Tables.columnnames(n) == [:a, :e, :f]
    tₒ = revert(T, n, c)
    @test t == tₒ

    # rejection with vector of strings
    T = Reject(["d", "c", "b"])
    n, c = apply(T, t)
    @test Tables.columnnames(n) == [:a, :e, :f]
    tₒ = revert(T, n, c)
    @test t == tₒ

    # rejection with integers
    T = Reject(4, 3, 2)
    n, c = apply(T, t)
    @test Tables.columnnames(n) == [:a, :e, :f]
    tₒ = revert(T, n, c)
    @test t == tₒ

    # rejection with tuple of integers
    T = Reject((4, 3, 2))
    n, c = apply(T, t)
    @test Tables.columnnames(n) == [:a, :e, :f]
    tₒ = revert(T, n, c)
    @test t == tₒ

    # rejection with vector of integers
    T = Reject([4, 3, 2])
    n, c = apply(T, t)
    @test Tables.columnnames(n) == [:a, :e, :f]
    tₒ = revert(T, n, c)
    @test t == tₒ

    # reapply test
    T = Reject(:b, :c, :d)
    n1, c1 = apply(T, t)
    n2 = reapply(T, t, c1)
    @test n1 == n2

    # rejection with Regex
    T = Reject(r"[dcb]")
    n, c = apply(T, t)
    @test Tables.columnnames(n) == [:a, :e, :f] # the order of columns is preserved
    tₒ = revert(T, n, c)
    @test t == tₒ

    x1 = rand(4000)
    x2 = rand(4000)
    y1 = rand(4000)
    y2 = rand(4000)
    t = Table(; x1, x2, y1, y2)

    # reject columns whose names contain the character x
    T = Reject(r"x")
    n, c = apply(T, t)
    @test Tables.columnnames(n) == [:y1, :y2]
    tₒ = revert(T, n, c)
    @test t == tₒ

    # reject columns whose names contain the character y
    T = Reject(r"y")
    n, c = apply(T, t)
    @test Tables.columnnames(n) == [:x1, :x2]
    tₒ = revert(T, n, c)
    @test t == tₒ

    # throws: Reject without arguments
    @test_throws ArgumentError Reject()
    @test_throws ArgumentError Reject(())

    # throws: reject all columns
    @test_throws AssertionError apply(Reject(r"[xy]"), t)
    @test_throws AssertionError apply(Reject(:x1, :x2, :y1, :y2), t)
    @test_throws AssertionError apply(Reject([:x1, :x2, :y1, :y2]), t)
    @test_throws AssertionError apply(Reject((:x1, :x2, :y1, :y2)), t)
    @test_throws AssertionError apply(Reject("x1", "x2", "y1", "y2"), t)
    @test_throws AssertionError apply(Reject(["x1", "x2", "y1", "y2"]), t)
    @test_throws AssertionError apply(Reject(["x1", "x2", "y1", "y2"]), t)
  end

  @testset "TableSelection" begin
    a = rand(4000)
    b = rand(4000)
    c = rand(4000)
    d = rand(4000)
    e = rand(4000)
    f = rand(4000)
    t = Table(; a, b, c, d, e, f)

    # Tables.jl interface
    s = TableTransforms.TableSelection(t, [:a, :b, :e])
    @test Tables.istable(s) == true
    @test Tables.columnaccess(s) == true
    @test Tables.rowaccess(s) == false
    @test Tables.columns(s) === s
    @test Tables.columnnames(s) == [:a, :b, :e]
    @test Tables.schema(s).names == (:a, :b, :e)
    @test Tables.schema(s).types == (Float64, Float64, Float64)
    @test Tables.materializer(s) == Tables.materializer(t)

    # getcolumn
    cols = Tables.columns(t)
    @test Tables.getcolumn(s, :a) == Tables.getcolumn(cols, :a)
    @test Tables.getcolumn(s, 1) == Tables.getcolumn(cols, 1)
    @test Tables.getcolumn(s, 3) == Tables.getcolumn(cols, :e)

    # throws
    @test_throws AssertionError TableTransforms.TableSelection(t, [:a, :b, :z])
  end

  @testset "Filter" begin
    a = [3, 2, 1, 4, 5, 3]
    b = [2, 4, 4, 5, 8, 5]
    c = [1, 1, 6, 2, 4, 1]
    d = [4, 3, 7, 5, 4, 1]
    e = [5, 5, 2, 6, 5, 2]
    f = [4, 4, 3, 4, 5, 2]
    t = Table(; a, b, c, d, e, f)

    T = Filter(row -> all(≤(5), row))
    n, c = apply(T, t)
    @test n.a == [3, 2, 3]
    @test n.b == [2, 4, 5]
    @test n.c == [1, 1, 1]
    @test n.d == [4, 3, 1]
    @test n.e == [5, 5, 2]
    @test n.f == [4, 4, 2]

    # revert test
    @test isrevertible(T) == true
    tₒ = revert(T, n, c)
    @test t == tₒ

    T = Filter(row -> any(>(5), row))
    n, c = apply(T, t)
    @test n.a == [1, 4, 5]
    @test n.b == [4, 5, 8]
    @test n.c == [6, 2, 4]
    @test n.d == [7, 5, 4]
    @test n.e == [2, 6, 5]
    @test n.f == [3, 4, 5]
    tₒ = revert(T, n, c)
    @test t == tₒ

    T = Filter(row -> row.a ≥ 3)
    n, c = apply(T, t)
    @test n.a == [3, 4, 5, 3]
    @test n.b == [2, 5, 8, 5]
    @test n.c == [1, 2, 4, 1]
    @test n.d == [4, 5, 4, 1]
    @test n.e == [5, 6, 5, 2]
    @test n.f == [4, 4, 5, 2]
    tₒ = revert(T, n, c)
    @test t == tₒ

    T = Filter(row -> row.c ≥ 2 && row.e > 4)
    n, c = apply(T, t)
    @test n.a == [4, 5]
    @test n.b == [5, 8]
    @test n.c == [2, 4]
    @test n.d == [5, 4]
    @test n.e == [6, 5]
    @test n.f == [4, 5]
    tₒ = revert(T, n, c)
    @test t == tₒ

    T = Filter(row -> row.b == 4 || row.f == 4)
    n, c = apply(T, t)
    @test n.a == [3, 2, 1, 4]
    @test n.b == [2, 4, 4, 5]
    @test n.c == [1, 1, 6, 2]
    @test n.d == [4, 3, 7, 5]
    @test n.e == [5, 5, 2, 6]
    @test n.f == [4, 4, 3, 4]
    tₒ = revert(T, n, c)
    @test t == tₒ

    # reapply test
    T = Filter(row -> all(≤(5), row))
    n1, c1 = apply(T, t)
    n2 = reapply(T, t, c1)
    @test n1 == n2
  end

  @testset "DropMissing" begin
    a = [3, 2, missing, 4, 5, 3]
    b = [missing, 4, 4, 5, 8, 5]
    c = [1, 1, 6, 2, 4, missing]
    d = [4, 3, 7, 5, 4, missing]
    e = [missing, 5, 2, 6, 5, 2]
    f = [4, missing, 3, 4, 5, 2]
    t = Table(; a, b, c, d, e, f)

    T = DropMissing()
    n, c = apply(T, t)
    @test n.a == [4, 5]
    @test n.b == [5, 8]
    @test n.c == [2, 4]
    @test n.d == [5, 4]
    @test n.e == [6, 5]
    @test n.f == [4, 5]

    # revert test
    @test isrevertible(T) == true
    tₒ = revert(T, n, c)
    cols = Tables.columns(t)
    colsₒ = Tables.columns(tₒ)
    colnames = Tables.columnnames(t)
    for n in colnames
      col = Tables.getcolumn(cols, n)
      colₒ = Tables.getcolumn(colsₒ, n)
      @test isequalmissing(col, colₒ)
    end

    # args...
    # integers
    T = DropMissing(1, 3, 4)
    n, c = apply(T, t)
    @test isequalmissing(n.a, [3, 2, 4, 5])
    @test isequalmissing(n.b, [missing, 4, 5, 8])
    @test isequalmissing(n.c, [1, 1, 2, 4])
    @test isequalmissing(n.d, [4, 3, 5, 4])
    @test isequalmissing(n.e, [missing, 5, 6, 5])
    @test isequalmissing(n.f, [4, missing, 4, 5])

    # symbols
    T = DropMissing(:a, :c, :d)
    n, c = apply(T, t)
    @test isequalmissing(n.a, [3, 2, 4, 5])
    @test isequalmissing(n.b, [missing, 4, 5, 8])
    @test isequalmissing(n.c, [1, 1, 2, 4])
    @test isequalmissing(n.d, [4, 3, 5, 4])
    @test isequalmissing(n.e, [missing, 5, 6, 5])
    @test isequalmissing(n.f, [4, missing, 4, 5])

    # strings
    T = DropMissing("a", "c", "d")
    n, c = apply(T, t)
    @test isequalmissing(n.a, [3, 2, 4, 5])
    @test isequalmissing(n.b, [missing, 4, 5, 8])
    @test isequalmissing(n.c, [1, 1, 2, 4])
    @test isequalmissing(n.d, [4, 3, 5, 4])
    @test isequalmissing(n.e, [missing, 5, 6, 5])
    @test isequalmissing(n.f, [4, missing, 4, 5])

    # vector
    # integers
    T = DropMissing([1, 3, 4])
    n, c = apply(T, t)
    @test isequalmissing(n.a, [3, 2, 4, 5])
    @test isequalmissing(n.b, [missing, 4, 5, 8])
    @test isequalmissing(n.c, [1, 1, 2, 4])
    @test isequalmissing(n.d, [4, 3, 5, 4])
    @test isequalmissing(n.e, [missing, 5, 6, 5])
    @test isequalmissing(n.f, [4, missing, 4, 5])

    # symbols
    T = DropMissing([:a, :c, :d])
    n, c = apply(T, t)
    @test isequalmissing(n.a, [3, 2, 4, 5])
    @test isequalmissing(n.b, [missing, 4, 5, 8])
    @test isequalmissing(n.c, [1, 1, 2, 4])
    @test isequalmissing(n.d, [4, 3, 5, 4])
    @test isequalmissing(n.e, [missing, 5, 6, 5])
    @test isequalmissing(n.f, [4, missing, 4, 5])

    # strings
    T = DropMissing(["a", "c", "d"])
    n, c = apply(T, t)
    @test isequalmissing(n.a, [3, 2, 4, 5])
    @test isequalmissing(n.b, [missing, 4, 5, 8])
    @test isequalmissing(n.c, [1, 1, 2, 4])
    @test isequalmissing(n.d, [4, 3, 5, 4])
    @test isequalmissing(n.e, [missing, 5, 6, 5])
    @test isequalmissing(n.f, [4, missing, 4, 5])

    # tuple
    # integers
    T = DropMissing((1, 3, 4))
    n, c = apply(T, t)
    @test isequalmissing(n.a, [3, 2, 4, 5])
    @test isequalmissing(n.b, [missing, 4, 5, 8])
    @test isequalmissing(n.c, [1, 1, 2, 4])
    @test isequalmissing(n.d, [4, 3, 5, 4])
    @test isequalmissing(n.e, [missing, 5, 6, 5])
    @test isequalmissing(n.f, [4, missing, 4, 5])

    # symbols
    T = DropMissing((:a, :c, :d))
    n, c = apply(T, t)
    @test isequalmissing(n.a, [3, 2, 4, 5])
    @test isequalmissing(n.b, [missing, 4, 5, 8])
    @test isequalmissing(n.c, [1, 1, 2, 4])
    @test isequalmissing(n.d, [4, 3, 5, 4])
    @test isequalmissing(n.e, [missing, 5, 6, 5])
    @test isequalmissing(n.f, [4, missing, 4, 5])

    # strings
    T = DropMissing(("a", "c", "d"))
    n, c = apply(T, t)
    @test isequalmissing(n.a, [3, 2, 4, 5])
    @test isequalmissing(n.b, [missing, 4, 5, 8])
    @test isequalmissing(n.c, [1, 1, 2, 4])
    @test isequalmissing(n.d, [4, 3, 5, 4])
    @test isequalmissing(n.e, [missing, 5, 6, 5])
    @test isequalmissing(n.f, [4, missing, 4, 5])

    # regex
    T = DropMissing(r"[acd]")
    n, c = apply(T, t)
    @test isequalmissing(n.a, [3, 2, 4, 5])
    @test isequalmissing(n.b, [missing, 4, 5, 8])
    @test isequalmissing(n.c, [1, 1, 2, 4])
    @test isequalmissing(n.d, [4, 3, 5, 4])
    @test isequalmissing(n.e, [missing, 5, 6, 5])
    @test isequalmissing(n.f, [4, missing, 4, 5])

    # table schema after apply and revert
    T = DropMissing()
    n, c = apply(T, t)
    tₒ = revert(T, n, c)
    ttypes = Tables.schema(t).types
    ntypes = Tables.schema(n).types
    @test ntypes[1] == Int
    @test ntypes[2] == Int
    @test ntypes[3] == Int
    @test ntypes[4] == Int
    @test ntypes[5] == Int
    @test ntypes[6] == Int
    @test ttypes == Tables.schema(tₒ).types

    T = DropMissing([:a, :c, :d])
    n, c = apply(T, t)
    tₒ = revert(T, n, c)
    ntypes = Tables.schema(n).types
    @test ntypes[1] == Int
    @test ntypes[2] == Union{Missing,Int}
    @test ntypes[3] == Int
    @test ntypes[4] == Int
    @test ntypes[5] == Union{Missing,Int}
    @test ntypes[6] == Union{Missing,Int}
    @test ttypes == Tables.schema(tₒ).types

    T = DropMissing([:b, :e, :f])
    n, c = apply(T, t)
    tₒ = revert(T, n, c)
    ntypes = Tables.schema(n).types
    @test ntypes[1] == Union{Missing,Int}
    @test ntypes[2] == Int
    @test ntypes[3] == Union{Missing,Int}
    @test ntypes[4] == Union{Missing,Int}
    @test ntypes[5] == Int
    @test ntypes[6] == Int
    @test ttypes == Tables.schema(tₒ).types

    # reapply test
    T = DropMissing()
    n1, c1 = apply(T, t)
    n2 = reapply(T, t, c1)
    @test n1 == n2

    # throws: empty tuple
    @test_throws ArgumentError DropMissing(())

    # throws: empty selection
    @test_throws AssertionError apply(DropMissing(r"g"), t)
    @test_throws AssertionError apply(DropMissing(Symbol[]), t)
    @test_throws AssertionError apply(DropMissing(String[]), t)

    # throws: columns that do not exist in the original table
    @test_throws AssertionError apply(DropMissing(:g, :h), t)
    @test_throws AssertionError apply(DropMissing([:g, :h]), t)
    @test_throws AssertionError apply(DropMissing((:g, :h)), t)
    @test_throws AssertionError apply(DropMissing("g", "h"), t)
    @test_throws AssertionError apply(DropMissing(["g", "h"]), t)
    @test_throws AssertionError apply(DropMissing(("g", "h")), t)
  end

  @testset "Rename" begin
    a = rand(4000)
    b = rand(4000)
    c = rand(4000)
    d = rand(4000)
    t = Table(; a, b, c, d)

    T = Rename(Dict(:a => :x))
    n, c = apply(T, t)
    @test Tables.columnnames(n) == (:x, :b, :c, :d)
    tₒ = revert(T, n, c)
    @test t == tₒ

    T = Rename(Dict(:a => :x, :c => :y))
    n, c = apply(T, t)
    @test Tables.columnnames(n) == (:x, :b, :y, :d)
    tₒ = revert(T, n, c)
    @test t == tₒ

    # rename with string pairs
    T = Rename("a" => "x", "c" => "y")
    n, c = apply(T, t)
    @test Tables.columnnames(n) == (:x, :b, :y, :d)
    tₒ = revert(T, n, c)
    @test t == tₒ

    # rename with symbol pairs
    T = Rename(:a => :x, :c => :y)
    n, c = apply(T, t)
    @test Tables.columnnames(n) == (:x, :b, :y, :d)
    tₒ = revert(T, n, c)
    @test t == tₒ

    # rename with mixed pairs
    T = Rename("a" => :x)
    n, c = apply(T, t)
    @test Tables.columnnames(n) == (:x, :b, :c, :d)
    tₒ = revert(T, n, c)
    @test t == tₒ
    
    T = Rename("a" => :x, :c => "y")
    n, c = apply(T, t)
    @test Tables.columnnames(n) == (:x, :b, :y, :d)
    tₒ = revert(T, n, c)
    @test t == tₒ

    # reapply test
    T = Rename(:b => :x, :d => :y)
    n1, c1 = apply(T, t)
    n2 = reapply(T, t, c1)
    @test n1 == n2
  end

<<<<<<< HEAD
  @testset "Coerce" begin
    x1 = [1.0, 2.0, 3.0, 4.0, 5.0]
    x2 = [1.0, 2.0, 3.0, 4.0, 5.0]
    x3 = [5.0, 5.0, 5.0, 5.0, 5.0]
    t = Table(;x1, x2, x3)

    T = Coerce(:x1=>Count, :x2=>Count)
    n, c = apply(T, t)
    @test eltype(n.x1) == Int
    @test eltype(n.x2) == Int
    n, c = apply(T, t)
    tₒ = revert(T, n, c)
    @test eltype(tₒ.x1) == eltype(t.x1)
    @test eltype(tₒ.x2) == eltype(t.x2)

    T = Coerce(:x1=>Multiclass, :x2=>Multiclass)
    n, c = apply(T, t)
    @test eltype(n.x1) <: CategoricalValue
    @test eltype(n.x2) <: CategoricalValue
    n, c = apply(T, t)
    tₒ = revert(T, n, c)
    @test eltype(tₒ.x1) == eltype(t.x1)
    @test eltype(tₒ.x2) == eltype(t.x2)
  end
  
=======
  @testset "Coalesce" begin
    a = [3, 2, missing, 4, 5, 3]
    b = [missing, 4, 4, 5, 8, 5]
    c = [1, 1, 6, 2, 4, missing]
    d = [4, 3, 7, 5, 4, missing]
    e = [missing, 5, 2, 6, 5, 2]
    f = [4, missing, 3, 4, 5, 2]
    t = Table(; a, b, c, d, e, f)

    T = Coalesce(0)
    n, c = apply(T, t)
    @test n.a == [3, 2, 0, 4, 5, 3]
    @test n.b == [0, 4, 4, 5, 8, 5]
    @test n.c == [1, 1, 6, 2, 4, 0]
    @test n.d == [4, 3, 7, 5, 4, 0]
    @test n.e == [0, 5, 2, 6, 5, 2]
    @test n.f == [4, 0, 3, 4, 5, 2]

    # revert test
    @test isrevertible(T) == true
    tₒ = revert(T, n, c)
    cols = Tables.columns(t)
    colsₒ = Tables.columns(tₒ)
    colnames = Tables.columnnames(t)
    for n in colnames
      col = Tables.getcolumn(cols, n)
      colₒ = Tables.getcolumn(colsₒ, n)
      @test isequalmissing(col, colₒ)
    end

    # table schema after apply and revert
    T = Coalesce(0)
    n, c = apply(T, t)
    tₒ = revert(T, n, c)
    ttypes = Tables.schema(t).types
    ntypes = Tables.schema(n).types
    @test ntypes[1] == Int
    @test ntypes[2] == Int
    @test ntypes[3] == Int
    @test ntypes[4] == Int
    @test ntypes[5] == Int
    @test ntypes[6] == Int
    @test ttypes == Tables.schema(tₒ).types    
  end

>>>>>>> d1fd5ec8
  @testset "Identity" begin
    x = rand(4000)
    y = rand(4000)
    t = Table(; x, y)
    T = Identity()
    n, c = apply(T, t)
    @test t == n
    tₒ = revert(T, n, c)
    @test t == tₒ
  end

  @testset "Center" begin
    # using rng for reproducible results
    x = rand(rng, Normal(2, 1), 4000)
    y = rand(rng, Normal(5, 1), 4000)
    t = Table(; x, y)
    T = Center()
    n, c = apply(T, t)
    μ = mean(Tables.matrix(n), dims=1)
    @test isapprox(μ[1], 0; atol=1e-6)
    @test isapprox(μ[2], 0; atol=1e-6)
    tₒ = revert(T, n, c)
    @test Tables.matrix(t) ≈ Tables.matrix(tₒ)

    # visual tests    
    if visualtests
      p₁ = scatter(t.x, t.y, label="Original")
      p₂ = scatter(n.x, n.y, label="Center")
      p = plot(p₁, p₂, layout=(1,2))

      @test_reference joinpath(datadir, "center.png") p
    end
  end

  @testset "Scale" begin
    # constant column
    x = fill(3.0, 10)
    y = rand(10)
    t = Table(; x, y)
    T = MinMax()
    n, c = apply(T, t)
    @test n.x == x
    @test n.y != y
    tₒ = revert(T, n, c)
    @test Tables.matrix(t) ≈ Tables.matrix(tₒ)

    # using rng for reproducible results
    x = rand(rng, Normal(4, 3), 4000)
    y = rand(rng, Normal(7, 5), 4000)
    t = Table(; x, y)
    T = Scale(low=0, high=1)
    n, c = apply(T, t)
    @test all(≤(1), n.x)
    @test all(≥(0), n.x)
    @test all(≤(1), n.y)
    @test all(≥(0), n.y)
    tₒ = revert(T, n, c)
    @test Tables.matrix(t) ≈ Tables.matrix(tₒ)

    # visual tests   
    if visualtests
      p₁ = scatter(t.x, t.y, label="Original")
      p₂ = scatter(n.x, n.y, label="Scale")
      p = plot(p₁, p₂, layout=(1,2))

      @test_reference joinpath(datadir, "scale.png") p
    end
  end

  @testset "ZScore" begin
    # using rng for reproducible results
    x = rand(rng, Normal(7, 10), 4000)
    y = rand(rng, Normal(15, 2), 4000)
    t = Table(; x, y)
    T = ZScore()
    n, c = apply(T, t)
    μ = mean(Tables.matrix(n), dims=1)
    σ = std(Tables.matrix(n), dims=1)
    @test isapprox(μ[1], 0; atol=1e-6)
    @test isapprox(σ[1], 1; atol=1e-6)
    @test isapprox(μ[2], 0; atol=1e-6)
    @test isapprox(σ[2], 1; atol=1e-6)
    tₒ = revert(T, n, c)
    @test Tables.matrix(t) ≈ Tables.matrix(tₒ)

    # visual tests   
    if visualtests
      p₁ = scatter(t.x, t.y, label="Original")
      p₂ = scatter(n.x, n.y, label="ZScore")
      p = plot(p₁, p₂, layout=(1,2))

      @test_reference joinpath(datadir, "zscore.png") p
    end
  end

  @testset "Quantile" begin
    t = (z=rand(1000),)
    n, c = apply(Quantile(), t)
    r = revert(Quantile(), n, c)
    @test all(-4 .< extrema(n.z) .< 4)
    @test all(0 .≤ extrema(r.z) .≤ 1)

    # constant column
    x = fill(3.0, 10)
    y = rand(10)
    t = Table(; x, y)
    T = Quantile()
    n, c = apply(T, t)
    @test maximum(abs, n.x - x) < 0.1
    @test n.y != y
    tₒ = revert(T, n, c)
    @test tₒ.x == t.x
  end

  @testset "Functional" begin
    x = π*rand(1500)
    y = π*rand(1500)
    t = Table(; x, y)
    T = Functional(cos)
    n, c = apply(T, t)
    @test all(x -> -1 ≤ x ≤ 1, n.x)
    @test all(y -> -1 ≤ y ≤ 1, n.y)
    tₒ = revert(T, n, c)
    @test Tables.matrix(t) ≈ Tables.matrix(tₒ)

    x = 2*(rand(1500) .- 0.5)
    y = 2*(rand(1500) .- 0.5)
    t = Table(; x, y)
    T = Functional(acos)
    n, c = apply(T, t)
    @test all(x -> 0 ≤ x ≤ π, n.x)
    @test all(y -> 0 ≤ y ≤ π, n.y)
    tₒ = revert(T, n, c)
    @test Tables.matrix(t) ≈ Tables.matrix(tₒ)

    x = π*(rand(1500) .- 0.5)
    y = π*(rand(1500) .- 0.5)
    t = Table(; x, y)
    T = Functional(sin)
    n, c = apply(T, t)
    @test all(x -> -1 ≤ x ≤ 1, n.x)
    @test all(y -> -1 ≤ y ≤ 1, n.y)
    tₒ = revert(T, n, c)
    @test Tables.matrix(t) ≈ Tables.matrix(tₒ)

    x = 2*(rand(1500) .- 0.5)
    y = 2*(rand(1500) .- 0.5)
    t = Table(; x, y)
    T = Functional(asin)
    n, c = apply(T, t)
    @test all(x -> -π/2 ≤ x ≤ π/2, n.x)
    @test all(y -> -π/2 ≤ y ≤ π/2, n.y)
    tₒ = revert(T, n, c)
    @test Tables.matrix(t) ≈ Tables.matrix(tₒ)

    x = rand(Normal(0,25), 1500)
    y = x + rand(Normal(10,2), 1500)
    t = Table(; x, y)
    T = Functional(exp)
    n, c = apply(T, t)
    @test all(>(0), n.x)
    @test all(>(0), n.y)
    tₒ = revert(T, n, c)
    @test Tables.matrix(t) ≈ Tables.matrix(tₒ)

    x = rand(Normal(0,25), 1500)
    y = x + rand(Normal(10,2), 1500)
    t = Table(; x, y)
    T = Functional(x -> x)
    n, c = apply(T, t)
    @test t == n
    @test isrevertible(T) == false

    # functor tests
    x = rand(1500)
    y = rand(1500)
    t = Table(; x, y)
    f = Polynomial(1, 2, 3) # f(x) = 1 + 2x + 3x²
    T = Functional(f)
    n, c = apply(T, t)
    @test f.(x) == n.x
    @test f.(y) == n.y
    @test all(≥(1), n.x)
    @test all(≥(1), n.y)
    @test isrevertible(T) == false
  end

  @testset "EigenAnalysis" begin
    # PCA test
    x = rand(Normal(0, 10), 1500)
    y = x + rand(Normal(0, 2), 1500)
    t = Table(; x, y)
    T = EigenAnalysis(:V)
    n, c = apply(T, t)
    Σ = cov(Tables.matrix(n))
    @test Σ[1,1] > 1
    @test isapprox(Σ[1,2], 0; atol=1e-6)
    @test isapprox(Σ[2,1], 0; atol=1e-6)
    @test Σ[2,2] > 1
    tₒ = revert(T, n, c)
    @test Tables.matrix(t) ≈ Tables.matrix(tₒ)

    # DRS test
    x = rand(Normal(0, 10), 1500)
    y = x + rand(Normal(0, 2), 1500)
    t = Table(; x, y)
    T = EigenAnalysis(:VD)
    n, c = apply(T, t)
    Σ = cov(Tables.matrix(n))
    @test isapprox(Σ[1,2], 0; atol=1e-6)
    @test isapprox(Σ[2,1], 0; atol=1e-6)
    @test isapprox(Σ[1,1], 1; atol=1e-6)
    @test isapprox(Σ[2,2], 1; atol=1e-6)
    tₒ = revert(T, n, c)
    @test Tables.matrix(t) ≈ Tables.matrix(tₒ)

    # SDS test
    x = rand(Normal(0, 10), 1500)
    y = x + rand(Normal(0, 2), 1500)
    t = Table(; x, y)
    T = EigenAnalysis(:VDV)
    n, c = apply(T, t)
    Σ = cov(Tables.matrix(n))
    @test isapprox(Σ[1,2], 0; atol=1e-6)
    @test isapprox(Σ[2,1], 0; atol=1e-6)
    @test isapprox(Σ[1,1], 1; atol=1e-6)
    @test isapprox(Σ[2,2], 1; atol=1e-6)
    tₒ = revert(T, n, c)
    @test Tables.matrix(t) ≈ Tables.matrix(tₒ)

    # using rng for reproducible results
    x = rand(rng, Normal(0, 10), 4000)
    y = x + rand(rng, Normal(0, 2), 4000)
    t₁ = Table(; x, y)
    t₂, c₂ = apply(EigenAnalysis(:V), t₁)
    t₃, c₃ = apply(EigenAnalysis(:VD), t₁)
    t₄, c₄ = apply(EigenAnalysis(:VDV), t₁)
    t₅, c₅ = apply(PCA(), t₁)
    t₆, c₆ = apply(DRS(), t₁)
    t₇, c₇ = apply(SDS(), t₁)

    # visual tests    
    if visualtests
      p₁ = scatter(t₁.x, t₁.y, label="Original")
      p₂ = scatter(t₂.x, t₂.y, label="V")
      p₃ = scatter(t₃.x, t₃.y, label="VD")
      p₄ = scatter(t₄.x, t₄.y, label="VDV")
      p₅ = scatter(t₅.x, t₅.y, label="PCA")
      p₆ = scatter(t₆.x, t₆.y, label="DRS")
      p₇ = scatter(t₇.x, t₇.y, label="SDS")
      p = plot(p₁, p₂, p₃, p₄, layout=(2,2))
      q = plot(p₂, p₃, p₄, p₅, p₆, p₇, layout=(2,3))

      @test_reference joinpath(datadir, "eigenanalysis-1.png") p
      @test_reference joinpath(datadir, "eigenanalysis-2.png") q
    end
  end

  @testset "Sequential" begin
    x = rand(Normal(0, 10), 1500)
    y = x + rand(Normal(0, 2), 1500)
    z = y + rand(Normal(0, 5), 1500)
    t = Table(; x, y, z)
    T = Scale(low=0.2, high=0.8) → EigenAnalysis(:VDV)
    n, c = apply(T, t)
    tₒ = revert(T, n, c)
    @test Tables.matrix(t) ≈ Tables.matrix(tₒ)

    x = rand(Normal(0, 10), 1500)
    y = x + rand(Normal(0, 2), 1500)
    z = y + rand(Normal(0, 5), 1500)
    t = Table(; x, y, z)
    T = Select(:x, :z) → ZScore() → EigenAnalysis(:V) → Scale(low=0, high=1)
    n, c = apply(T, t)
    tₒ = revert(T, n, c)
    @test Tables.matrix(t) ≈ Tables.matrix(tₒ)

    # reapply with Sequential transform
    t = Table(x=rand(1000))
    T = ZScore() → Quantile()
    n1, c1 = apply(T, t)
    n2 = reapply(T, t, c1)
    @test n1 == n2
  end

  @testset "Parallel" begin
    x = rand(Normal(0, 10), 1500)
    y = x + rand(Normal(0, 2), 1500)
    z = y + rand(Normal(0, 5), 1500)
    t = Table(; x, y, z)
    T = Scale(low=0.3, high=0.6) ⊔ EigenAnalysis(:VDV)
    n, c = apply(T, t)
    tₒ = revert(T, n, c)
    @test Tables.matrix(t) ≈ Tables.matrix(tₒ)

    # check cardinality of Parallel
    x = rand(Normal(0, 10), 1500)
    y = x + rand(Normal(0, 2), 1500)
    z = y + rand(Normal(0, 5), 1500)
    t = Table(; x, y, z)
    T = ZScore() ⊔ EigenAnalysis(:V)
    n = T(t)
    @test length(Tables.columnnames(n)) == 6

    # distributivity with respect to Sequential
    x = rand(Normal(0, 10), 1500)
    y = x + rand(Normal(0, 2), 1500)
    z = y + rand(Normal(0, 5), 1500)
    t = Table(; x, y, z)
    T₁ = Center()
    T₂ = Scale(low=0.2, high=0.8)
    T₃ = EigenAnalysis(:VD)
    P₁ = T₁ → (T₂ ⊔ T₃)
    P₂ = (T₁ → T₂) ⊔ (T₁ → T₃)
    n₁ = P₁(t)
    n₂ = P₂(t)
    @test Tables.matrix(n₁) ≈ Tables.matrix(n₂)

    # reapply with Parallel transform
    t = Table(x=rand(1000))
    T = ZScore() ⊔ Quantile()
    n1, c1 = apply(T, t)
    n2 = reapply(T, t, c1)
    @test n1 == n2
  end

  @testset "Miscellaneous" begin
    # make sure transforms work with
    # single-column tables
    t = Table(x=rand(10000))
    n, c = apply(ZScore(), t)
    r = revert(ZScore(), n, c)
    @test isapprox(mean(n.x), 0.0, atol=1e-8)
    @test isapprox(std(n.x), 1.0, atol=1e-8)
    @test isapprox(mean(r.x), mean(t.x), atol=1e-8)
    @test isapprox(std(r.x), std(t.x), atol=1e-8)
  end
end<|MERGE_RESOLUTION|>--- conflicted
+++ resolved
@@ -627,34 +627,7 @@
     n2 = reapply(T, t, c1)
     @test n1 == n2
   end
-
-<<<<<<< HEAD
-  @testset "Coerce" begin
-    x1 = [1.0, 2.0, 3.0, 4.0, 5.0]
-    x2 = [1.0, 2.0, 3.0, 4.0, 5.0]
-    x3 = [5.0, 5.0, 5.0, 5.0, 5.0]
-    t = Table(;x1, x2, x3)
-
-    T = Coerce(:x1=>Count, :x2=>Count)
-    n, c = apply(T, t)
-    @test eltype(n.x1) == Int
-    @test eltype(n.x2) == Int
-    n, c = apply(T, t)
-    tₒ = revert(T, n, c)
-    @test eltype(tₒ.x1) == eltype(t.x1)
-    @test eltype(tₒ.x2) == eltype(t.x2)
-
-    T = Coerce(:x1=>Multiclass, :x2=>Multiclass)
-    n, c = apply(T, t)
-    @test eltype(n.x1) <: CategoricalValue
-    @test eltype(n.x2) <: CategoricalValue
-    n, c = apply(T, t)
-    tₒ = revert(T, n, c)
-    @test eltype(tₒ.x1) == eltype(t.x1)
-    @test eltype(tₒ.x2) == eltype(t.x2)
-  end
   
-=======
   @testset "Coalesce" begin
     a = [3, 2, missing, 4, 5, 3]
     b = [missing, 4, 4, 5, 8, 5]
@@ -700,7 +673,31 @@
     @test ttypes == Tables.schema(tₒ).types    
   end
 
->>>>>>> d1fd5ec8
+  @testset "Coerce" begin
+    x1 = [1.0, 2.0, 3.0, 4.0, 5.0]
+    x2 = [1.0, 2.0, 3.0, 4.0, 5.0]
+    x3 = [5.0, 5.0, 5.0, 5.0, 5.0]
+    t = Table(;x1, x2, x3)
+
+    T = Coerce(:x1=>Count, :x2=>Count)
+    n, c = apply(T, t)
+    @test eltype(n.x1) == Int
+    @test eltype(n.x2) == Int
+    n, c = apply(T, t)
+    tₒ = revert(T, n, c)
+    @test eltype(tₒ.x1) == eltype(t.x1)
+    @test eltype(tₒ.x2) == eltype(t.x2)
+
+    T = Coerce(:x1=>Multiclass, :x2=>Multiclass)
+    n, c = apply(T, t)
+    @test eltype(n.x1) <: CategoricalValue
+    @test eltype(n.x2) <: CategoricalValue
+    n, c = apply(T, t)
+    tₒ = revert(T, n, c)
+    @test eltype(tₒ.x1) == eltype(t.x1)
+    @test eltype(tₒ.x2) == eltype(t.x2)
+  end
+
   @testset "Identity" begin
     x = rand(4000)
     y = rand(4000)
